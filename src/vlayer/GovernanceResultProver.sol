// SPDX-License-Identifier: MIT
pragma solidity ^0.8.21;

import {Proof} from "vlayer-0.1.0/Proof.sol";
import {Prover} from "vlayer-0.1.0/Prover.sol";
import {IGovernance} from "./IGovernance.sol";

contract GovernanceResultProver is Prover {
<<<<<<< HEAD
    function crossChainGovernanceResultOf(address governanceContract, uint256 proposalId, uint256[] memory chainIds, uint256 blockNum)
        public
        returns (Proof memory, address, uint256, uint256, uint256)
    {
        uint256 totalYesVotes = 0;
        uint256 totalNoVotes = 0;
        for (uint256 i = 0; i < chainIds.length; i++) {
            setChain(chainIds[i], blockNum);
            (uint256 startBlock, uint256 endBlock, uint256 yesVotes, uint256 noVotes) = IGovernance(governanceContract).getProposal(proposalId);
            require(
                endBlock <= blockNum,
                "Voting is not ended yet"
            );
            totalYesVotes += yesVotes;
            totalNoVotes += noVotes;
=======
    function crossChainGovernanceResultOf(
        address governanceContract,
        uint256 proposalId,
        ProposalResult[] memory results
    ) public returns (Proof memory, address, uint256, ProposalResult[] memory) {
        uint256 totalYesVotes = 0;
        uint256 totalNoVotes = 0;
        for (uint256 i = 0; i < results.length; i++) {
            setChain(results[i].chainId, results[i].blockNumber);
            (uint256 startBlock, uint256 endBlock, uint256 yesVotes, uint256 noVotes) =
                IGovernance(results[i].addr).getProposal(results[i].proposalId);
            results[i].yesVotes = yesVotes;
            results[i].noVotes = noVotes;

            totalYesVotes += yesVotes;
            totalNoVotes += noVotes;
            require(endBlock <= results[i].blockNumber, "Voting is not ended yet");
>>>>>>> 7f35a76d
        }

        return (proof(), governanceContract, proposalId, totalYesVotes, totalNoVotes);
    }
}<|MERGE_RESOLUTION|>--- conflicted
+++ resolved
@@ -6,7 +6,6 @@
 import {IGovernance} from "./IGovernance.sol";
 
 contract GovernanceResultProver is Prover {
-<<<<<<< HEAD
     function crossChainGovernanceResultOf(address governanceContract, uint256 proposalId, uint256[] memory chainIds, uint256 blockNum)
         public
         returns (Proof memory, address, uint256, uint256, uint256)
@@ -22,25 +21,6 @@
             );
             totalYesVotes += yesVotes;
             totalNoVotes += noVotes;
-=======
-    function crossChainGovernanceResultOf(
-        address governanceContract,
-        uint256 proposalId,
-        ProposalResult[] memory results
-    ) public returns (Proof memory, address, uint256, ProposalResult[] memory) {
-        uint256 totalYesVotes = 0;
-        uint256 totalNoVotes = 0;
-        for (uint256 i = 0; i < results.length; i++) {
-            setChain(results[i].chainId, results[i].blockNumber);
-            (uint256 startBlock, uint256 endBlock, uint256 yesVotes, uint256 noVotes) =
-                IGovernance(results[i].addr).getProposal(results[i].proposalId);
-            results[i].yesVotes = yesVotes;
-            results[i].noVotes = noVotes;
-
-            totalYesVotes += yesVotes;
-            totalNoVotes += noVotes;
-            require(endBlock <= results[i].blockNumber, "Voting is not ended yet");
->>>>>>> 7f35a76d
         }
 
         return (proof(), governanceContract, proposalId, totalYesVotes, totalNoVotes);
